--- conflicted
+++ resolved
@@ -235,7 +235,6 @@
             >
               <input {...getInputProps()} className="hidden" disabled={isLoading || isModelSwitching} />
               <div className="flex flex-col items-center gap-2">
-<<<<<<< HEAD
                 {isLoading || isModelSwitching ? (
                   <>
                     <div className="inline-block animate-spin rounded-full h-12 w-12 border-t-2 border-b-2 border-blue-600 mb-2"></div>
@@ -274,17 +273,6 @@
                     <p className="text-sm text-gray-500">or click to select files</p>
                   </>
                 )}
-=======
-                <svg className="w-12 h-12 text-gray-400" fill="none" stroke="currentColor" viewBox="0 0 24 24">
-                  <path strokeLinecap="round" strokeLinejoin="round" strokeWidth="2" d="M7 16a4 4 0 01-.88-7.903A5 5 0 1115.9 6L16 6a5 5 0 011 9.9M15 13l-3-3m0 0l-3 3m3-3v12" />
-                </svg>
-                <p className="text-lg text-gray-600">
-                  {isDragActive
-                    ? "Drop the images here..."
-                    : "Drag and drop images here"}
-                </p>
-                <p className="text-sm text-gray-500">or click to select files (or paste it)</p>
->>>>>>> 3cebaebe
               </div>
             </div>
 
